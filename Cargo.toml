[workspace]
members = [
    ".",
    "sqlx-core",
    "sqlx-macros",
    "sqlx-test",
    "examples/listen-postgres",
    "examples/realworld-postgres",
    "examples/todos-postgres",
]

[package]
name = "sqlx"
version = "0.3.0-alpha.1"
license = "MIT OR Apache-2.0"
readme = "README.md"
repository = "https://github.com/launchbadge/sqlx"
documentation = "https://docs.rs/sqlx"
description = "🧰 The Rust SQL Toolkit. An async, pure Rust SQL crate featuring compile-time checked queries without a DSL. Supports PostgreSQL, MySQL, and SQLite."
edition = "2018"
keywords = [ "database", "sql", "async", "await" ]
categories = [ "database", "asynchronous" ]
authors = [
    "Ryan Leckey <leckey.ryan@gmail.com>", # ryan@launchbadge.com
    "Austin Bonander <austin.bonander@gmail.com>", # austin@launchbadge.com
    "Zachery Gyurkovitz <zgyurkovitz@gmail.com>", # zach@launchbadge.com
    "Daniel Akhterov <akhterovd@gmail.com>", # daniel@launchbadge.com
]

[package.metadata.docs.rs]
<<<<<<< HEAD
features = [ "tls", "postgres", "mysql", "uuid", "chrono", "json" ]
=======
features = [ "tls", "postgres", "mysql", "uuid", "chrono", "time" ]
>>>>>>> 78362ccc
rustdoc-args = ["--cfg", "docsrs"]

[features]
default = [ "macros", "runtime-async-std" ]
macros = [ "sqlx-macros" ]
tls = [ "sqlx-core/tls" ]

# runtime
runtime-async-std = [ "sqlx-core/runtime-async-std", "sqlx-macros/runtime-async-std" ]
runtime-tokio = [ "sqlx-core/runtime-tokio", "sqlx-macros/runtime-tokio" ]

# database
postgres = [ "sqlx-core/postgres", "sqlx-macros/postgres" ]
mysql = [ "sqlx-core/mysql", "sqlx-macros/mysql" ]
sqlite = [ "sqlx-core/sqlite", "sqlx-macros/sqlite" ]

# types
bigdecimal = ["sqlx-core/bigdecimal_bigint", "sqlx-macros/bigdecimal"]
chrono = [ "sqlx-core/chrono", "sqlx-macros/chrono" ]
<<<<<<< HEAD
ipnetwork = [ "sqlx-core/ipnetwork", "sqlx-macros/ipnetwork" ]
=======
time = [ "sqlx-core/time", "sqlx-macros/time" ]
>>>>>>> 78362ccc
uuid = [ "sqlx-core/uuid", "sqlx-macros/uuid" ]
json = [ "sqlx-core/json" ]

[dependencies]
sqlx-core = { version = "0.3.0-alpha.1", path = "sqlx-core", default-features = false }
sqlx-macros = { version = "0.3.0-alpha.1", path = "sqlx-macros", default-features = false, optional = true }

[dev-dependencies]
anyhow = "1.0.26"
futures = "0.3.4"
env_logger = "0.7.1"
async-std = { version = "1.5.0", features = [ "attributes" ] }
tokio = { version = "0.2.13", features = [ "full" ] }
dotenv = "0.15.0"
trybuild = "1.0.24"
sqlx-test = { path = "./sqlx-test" }
paste = "0.1.7"
serde = { version = "1.0", features = [ "derive" ] }
serde_json = "1.0.48"

[[test]]
name = "postgres-macros"
required-features = [ "postgres", "macros" ]

[[test]]
name = "mysql-macros"
required-features = [ "mysql", "macros" ]

[[test]]
name = "sqlite"
required-features = [ "sqlite" ]

[[test]]
name = "sqlite-macros"
required-features = [ "sqlite" ]

[[test]]
name = "sqlite-raw"
required-features = [ "sqlite" ]

[[test]]
name = "sqlite-derives"
required-features = [ "sqlite", "macros" ]

[[test]]
name = "sqlite-types"
required-features = [ "sqlite" ]

[[test]]
name = "mysql"
required-features = [ "mysql" ]

[[test]]
name = "mysql-raw"
required-features = [ "mysql" ]

[[test]]
name = "mysql-derives"
required-features = [ "mysql", "macros" ]

[[test]]
name = "postgres"
required-features = [ "postgres" ]

[[test]]
<<<<<<< HEAD
name = "postgres-raw"
required-features = [ "postgres" ]
=======
name = "postgres-types-time"
required-features = [ "postgres", "time" ]

[[test]]
name = "mysql-types"
required-features = [ "mysql" ]
>>>>>>> 78362ccc

[[test]]
name = "postgres-types"
required-features = [ "postgres" ]

[[test]]
<<<<<<< HEAD
name = "postgres-derives"
required-features = [ "postgres", "macros" ]
=======
name = "mysql-types-time"
required-features = [ "mysql", "time", "macros" ]

[[test]]
name = "derives"
required-features = [ "macros" ]
>>>>>>> 78362ccc

[[test]]
name = "mysql-types"
required-features = [ "mysql" ]<|MERGE_RESOLUTION|>--- conflicted
+++ resolved
@@ -28,11 +28,7 @@
 ]
 
 [package.metadata.docs.rs]
-<<<<<<< HEAD
-features = [ "tls", "postgres", "mysql", "uuid", "chrono", "json" ]
-=======
-features = [ "tls", "postgres", "mysql", "uuid", "chrono", "time" ]
->>>>>>> 78362ccc
+features = [ "tls", "postgres", "mysql", "uuid", "chrono", "json", "time" ]
 rustdoc-args = ["--cfg", "docsrs"]
 
 [features]
@@ -52,13 +48,10 @@
 # types
 bigdecimal = ["sqlx-core/bigdecimal_bigint", "sqlx-macros/bigdecimal"]
 chrono = [ "sqlx-core/chrono", "sqlx-macros/chrono" ]
-<<<<<<< HEAD
 ipnetwork = [ "sqlx-core/ipnetwork", "sqlx-macros/ipnetwork" ]
-=======
-time = [ "sqlx-core/time", "sqlx-macros/time" ]
->>>>>>> 78362ccc
 uuid = [ "sqlx-core/uuid", "sqlx-macros/uuid" ]
 json = [ "sqlx-core/json" ]
+time = [ "sqlx-core/time", "sqlx-macros/time" ]
 
 [dependencies]
 sqlx-core = { version = "0.3.0-alpha.1", path = "sqlx-core", default-features = false }
@@ -122,34 +115,16 @@
 required-features = [ "postgres" ]
 
 [[test]]
-<<<<<<< HEAD
 name = "postgres-raw"
 required-features = [ "postgres" ]
-=======
-name = "postgres-types-time"
-required-features = [ "postgres", "time" ]
-
-[[test]]
-name = "mysql-types"
-required-features = [ "mysql" ]
->>>>>>> 78362ccc
 
 [[test]]
 name = "postgres-types"
 required-features = [ "postgres" ]
 
 [[test]]
-<<<<<<< HEAD
 name = "postgres-derives"
 required-features = [ "postgres", "macros" ]
-=======
-name = "mysql-types-time"
-required-features = [ "mysql", "time", "macros" ]
-
-[[test]]
-name = "derives"
-required-features = [ "macros" ]
->>>>>>> 78362ccc
 
 [[test]]
 name = "mysql-types"
